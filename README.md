--- conflicted
+++ resolved
@@ -84,7 +84,6 @@
 Running with no options will complete mobile and desktop daily search quota.
 The following options are available to change the default behavior.
 Options supplied at execution time override any config.
-<<<<<<< HEAD
 | Flag                    | Option                                                                                |
 | ----------------------- | --------------------------------------------------------------------------------------|
 | `-h`, `--help`          | Display help and exit                                                                 |
@@ -99,21 +98,6 @@
 | `--exe EXE`             | The full path of the Chrome compatible browser executable (Brave and Chrome tested)   |
 | `--nowindow`            | Don't open a new Chrome window, just type the keys                                    |
 | `--profile "Profile N"` | Launches chrome using the specified profile. Otherwise use default.                   |
-=======
-| Flag                    | Option                                                                              |
-| ----------------------- | ----------------------------------------------------------------------------------- |
-| `-h`, `--help`          | Display help and exit                                                               |
-| `-c`, `--count=N`       | Override the number of searches to complete (Desktop: 30, Mobile: 20)               |
-| `-d`, `--desktop`       | Only use desktop user agent                                                         |
-| `-m`, `--mobile`        | Only use a mobile user agent                                                        |
-| `-n`, `--dryrun`        | Do everything but type the search query                                             |
-| `--open-rewards`        | Open the rewards page at the end of the run                                         |
-| `-X`, `--no-exit`       | Do not close the browser after completing a search                                  |
-| `--load-delay`          | Override the time given to Chrome to load in seconds (1.5s)                         |
-| `--search-delay`        | Override the time between searches in seconds (2s)                                  |
-| `--exe EXE`             | The full path of the Chrome compatible browser executable (Brave and Chrome tested) |
-| `--nowindow`            | Don't open a new Chrome window, just type the keys                                  |
->>>>>>> 5945115b
 
 A config file is also generated in $XDG_CONFIG_HOME or %APPDATA% on Windows
 where precise delay modifications can be made.
