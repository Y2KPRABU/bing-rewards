--- conflicted
+++ resolved
@@ -3,16 +3,10 @@
 Please submit an issue or pull-request if you have an idea for a feature 
 ### A script to automate daily Bing rewards points
 
-<<<<<<< HEAD
-## **Features**
-***
-* Script auto types searches into www.bing.com, so must be run in a GUI environment. Great for AFK grinding once a day for those points
-=======
 ## **Features:**
 
 * Spoofs user agent to appear as Edge Browser on Mobile or Desktop in Chrome!
-* Script basically auto-types searches, so must be run in a GUI environment. Great for AFK grinding once a day for those points
->>>>>>> 31b5e327
+* Script auto-types searches, so must be run in a GUI environment. Great for AFK grinding once a day for those points
 * Use a mobile user agent to get mobile points (`--mobile`)
 * Configurable number of searches with `--count=`
 * All files are local, makes no http(s) requests
@@ -55,13 +49,6 @@
 The tool will still search without doing this, but you won't earn rewards points
 
 
-<<<<<<< HEAD
-## **TODO**
-- Rework how `chrome` processes are created, hopefully with `subprocess.Popen`. Has had issues with Windows
-- Add `--all` option to complete mobile and desktop searches in one go
-## User agents
-***
-=======
 ## **All options:**
 
 Running with no options will complete mobile and desktop daily search quota. The following options are available to change the default behavior.
@@ -77,7 +64,6 @@
 
 ## User agents:
 
->>>>>>> 31b5e327
 If interested, the following user agents are passed to chrome using the `--user-agent` argument. These are clearly defined at the top of `bing_search.py`.  
 
 Edge Browser on Windows 10 desktop:  
